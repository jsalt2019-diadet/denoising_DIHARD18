--- conflicted
+++ resolved
@@ -1,30 +1,31 @@
-<<<<<<< HEAD
-# A quick-use package of speech enhancement model in our DIHARD18 system:
+# A quick-use package of speech enhancement model in our DIHARD18 system
 
-The repository contains python tools for our speech denoising model in
-our DIHARD18 system. The model is trained with 400-hour mixing data of
-both English and Chinese. The model architecture is presented in
-[Paper](http://home.ustc.edu.cn/~sunlei17/pdf/lei_IS2018.pdf): Speaker
-Diarization with Enhancing Speech for the First DIHARD Challenge,
-which combine previous techniques of
-[PL](https://ieeexplore.ieee.org/stamp/stamp.jsp?tp=&arnumber=8461861)
-and [MTL](http://home.ustc.edu.cn/~sunlei17/pdf/MULTIPLE-TARGET.pdf).
-=======
-A quick-use package of speech enhancement model in our DIHARD18 system:
-----
-The repository provides tools to reproduce the enhancement results of the speech preprocessing part in our DIHARD18 system[1]. The deep-learning based denoising model is trained with 400-hour mixing data of both English and Mandarin. The model details can be found in [1,2,3]. Currently the tools accept 16K, 16-bit mono audios, please convert the audio format in advance.
+The repository provides tools to reproduce the enhancement results of
+the speech preprocessing part in our DIHARD18 system[1]. The
+deep-learning based denoising model is trained with 400-hour mixing
+data of both English and Mandarin. The model details can be found in
+[1,2,3]. Currently the tools accept 16K, 16-bit mono audios, please
+convert the audio format in advance.
 
-Additionally, this package also integrates a VAD module based on ‘py-webrtcvad’ which provides a python interface to the WebRTC Voice Activity Detector (VAD). The default parameters are tuned on the development set of DIHARD18.
+Additionally, this package also integrates a VAD module based on
+‘py-webrtcvad’ which provides a python interface to the WebRTC Voice
+Activity Detector (VAD). The default parameters are tuned on the
+development set of DIHARD18.
 
-[1]Sun, Lei, et al. "Speaker Diarization with Enhancing Speech for the First DIHARD Challenge." Proc. Interspeech 2018 (2018): 2793-2797.[PDF](http://home.ustc.edu.cn/~sunlei17/pdf/lei_IS2018.pdf)
+[1] Sun, Lei, et al. "Speaker Diarization with Enhancing Speech for the
+First DIHARD Challenge." Proc. Interspeech 2018 (2018):
+2793-2797.[PDF](http://home.ustc.edu.cn/~sunlei17/pdf/lei_IS2018.pdf)
 
-[2]Gao, Tian, et al. "Densely connected progressive learning for lstm-based speech enhancement." 2018 IEEE International Conference on Acoustics, Speech and Signal Processing (ICASSP). IEEE, 2018. [PDF](https://ieeexplore.ieee.org/stamp/stamp.jsp?tp=&arnumber=8461861)
+[2] Gao, Tian, et al. "Densely connected progressive learning for
+lstm-based speech enhancement." 2018 IEEE International Conference on
+Acoustics, Speech and Signal Processing
+(ICASSP). IEEE, 2018. [PDF](https://ieeexplore.ieee.org/stamp/stamp.jsp?tp=&arnumber=8461861)
 
-[3]Sun, Lei, et al. "Multiple-target deep learning for LSTM-RNN based speech enhancement." 2017 Hands-free Speech Communications and Microphone Arrays (HSCMA). IEEE, 2017.[PDF](http://home.ustc.edu.cn/~sunlei17/pdf/MULTIPLE-TARGET.pdf)
->>>>>>> 7b4348e6
+[3] Sun, Lei, et al. "Multiple-target deep learning for LSTM-RNN based
+speech enhancement." 2017 Hands-free Speech Communications and
+Microphone Arrays (HSCMA). IEEE,
+2017.[PDF](http://home.ustc.edu.cn/~sunlei17/pdf/MULTIPLE-TARGET.pdf)
 
-
-<<<<<<< HEAD
 
 ## Main Prerequisites
 
@@ -36,70 +37,53 @@
 * [Librosa](https://github.com/librosa/librosa)
 
 
+
 ## How to use it ?
 
-### Standard installation
+1. Download the speech enhancement repository :
 
-1. Install prerequisites.
-2. Make sure the file completeness of big model file
-   ("model/speech_enhancement.model"). It's recommended to use "git
-   lfs clone", or directly download it via web.
-3. Specify necessary parameters in **run_eval.sh**, such as data
-   dictionaries, GPU id and so on.
-4. Direct run it: "sh run_eval.sh".
-=======
-**Main Prerequisites:**<br>
->[CNTK](https://docs.microsoft.com/en-us/cognitive-toolkit/setup-linux-python?tabs=cntkpy26): python version<br> 
-[webrtcvad](https://github.com/wiseman/py-webrtcvad)<br> 
-[Numpy](https://github.com/numpy/numpy)<br> 
-[Scipy](https://github.com/scipy/scipy)<br> 
-[Librosa](https://github.com/librosa/librosa)<br> 
- 
-**How to use it ?**<br> 
-1. Download the speech enhancement repository :
-``````
- git lfs clone https://github.com/staplesinLA/denoising_DIHARD18.git
-``````
-2. Install all dependencies (Note that you need to have Python and pip already installed on your system) :
-``````
- pip install numpy  scipy librosa
- sudo apt-get install openmpi-bin
- pip install cntk-gpu
- pip install webrtcvad
-``````
-   Make sure you install the CNTK engine rightly by querying its version:
-``````
- python -c "import cntk; print(cntk.__version__)"
-``````
+        git lfs clone https://github.com/staplesinLA/denoising_DIHARD18.git
+
+2. Install all dependencies (Note that you need to have Python and pip
+   already installed on your system) :
+
+        sudo apt-get install openmpi-bin
+        pip install numpy scipy librosa
+        pip install cntk-gpu
+        pip install webrtcvad
+
+   Make sure you install the CNTK engine rightly by querying its
+   version:
+
+        python -c "import cntk; print(cntk.__version__)"
+
 3. Move to the dictionary :
-``````
- cd ./denoising_DIHARD18
-``````
+
+        cd ./denoising_DIHARD18
+
 4. Specify parameters in run_eval.sh :
-  
-* For speech enhancement tools:
-``````   
- dihard_wav_dir=<path to original wavs> 
- output_dir=<path to output dir>
- --use_gpu: <whether using GPU, if False, it will choose CPU>
- --gpu_id : <GPU id in your machine, default=0>
- --truncate_minutes: <audio chunk length in case of gpu memory deficiency, default=5, it will take no more than 4G GPU memory >
-``````
-  It's recommended to use GPU for decoding, because it's much faster than CPU. If 'CUDA Error: out of memory' happens, please turn down the truncate_minutes.
 
-* For VAD tools:
-``````
- -- wav_dir :  <path to output dir>
- -- mode : <GPU id in your machine, default=0>
- -- hoplength : <GPU id in your machine, default=0>
-``````
+    * For speech enhancement tools:
+
+            dihard_wav_dir=<path to original wavs>
+            output_dir=<path to output dir>
+            --use_gpu: <whether using GPU, if False, it will choose CPU>
+            --gpu_id : <GPU id in your machine, default=0>
+            --truncate_minutes: <audio chunk length in case of gpu memory deficiency, default=5, it will take no more than 4G GPU memory >
+
+      It's recommended to use GPU for decoding, because it's much
+      faster than CPU. If 'CUDA Error: out of memory' happens, please
+      turn down the truncate_minutes.
+
+    * For VAD tools:
+
+            -- wav_dir :  <path to output dir>
+            -- mode : <GPU id in your machine, default=0>
+            -- hoplength : <GPU id in your machine, default=0>
 
 5. Execute run_eval.sh :
-``````   
- ./run_eval.sh
-``````
->>>>>>> 7b4348e6
 
+        ./run_eval.sh
 
 ### Use within docker
 
